"""Defines proximal operators to be fed to ModOpt algorithm that are specific to RCA
(or rather, not currently in ``modopt.opt.proximity``)."""

from __future__ import absolute_import, print_function
import numpy as np
from modopt.signal.noise import thresh
from modopt.opt.linear import LinearParent
from modopt.signal.wavelet import filter_convolve
<<<<<<< HEAD
from rca.utils import (
    lineskthresholding,
    reg_format,
    rca_format,
    SoftThresholding,
    apply_transform,
)


class LinRecombine(object):
    """Multiply eigenvectors and (factorized) weights."""

=======
from modopt.opt.proximity import ProximityParent
from rca.utils import lineskthresholding, reg_format, rca_format, SoftThresholding, apply_transform

class LinRecombine(ProximityParent):
    """ Multiply eigenvectors and (factorized) weights."""
>>>>>>> 375d42b9
    def __init__(self, A, filters, compute_norm=False):
        self.A = A
        self.op = self.recombine
        self.adj_op = self.adj_rec
        self.filters = filters
        if compute_norm:
            U, s, Vt = np.linalg.svd(self.A.dot(self.A.T), full_matrices=False)
            self.norm = np.sqrt(s[0])

    def recombine(self, transf_S):
        S = np.array(
            [
                filter_convolve(transf_Sj, self.filters, filter_rot=True)
                for transf_Sj in transf_S
            ]
        )
        return rca_format(S).dot(self.A)

    def adj_rec(self, Y):
        return apply_transform(Y.dot(self.A.T), self.filters)

    def update_A(self, new_A, update_norm=True):
        self.A = new_A
        if update_norm:
            U, s, Vt = np.linalg.svd(self.A.dot(self.A.T), full_matrices=False)
            self.norm = np.sqrt(s[0])

<<<<<<< HEAD

class KThreshold(object):
=======
class KThreshold(ProximityParent):
>>>>>>> 375d42b9
    """This class defines linewise hard-thresholding operator with variable thresholds.

    Parameters
    ----------
    iter_func: function
        Input function that calcultates the number of non-zero values to keep in each line at each iteration.
    """

    def __init__(self, iter_func):

        self.iter_func = iter_func
        self.iter = 0

    def reset_iter(self):
        """Set iteration counter to zero."""
        self.iter = 0

    def op(self, data, extra_factor=1.0):
        """Return input data after thresholding."""
        self.iter += 1
<<<<<<< HEAD
        return lineskthresholding(data, self.iter_func(self.iter))

    def cost(self, x):
        """Returns 0 (Indicator of :math:`\Omega` is either 0 or infinity)."""
        return 0


class StarletThreshold(object):
=======
        return lineskthresholding(data,self.iter_func(self.iter))

    def cost(self, x):
        """Returns 0 (Indicator of :math:`\Omega` is either 0 or infinity).
        """
        return 0

class StarletThreshold(ProximityParent):
>>>>>>> 375d42b9
    """Apply soft thresholding in Starlet domain.

    Parameters
    ----------
    threshold: np.ndarray
        Threshold levels.
    thresh_type: str
        Whether soft- or hard-thresholding should be used. Default is ``'soft'``.
    """

    def __init__(self, threshold, thresh_type="soft"):
        self.threshold = threshold
        self._thresh_type = thresh_type

    def update_threshold(self, new_threshold, new_thresh_type=None):
        self.threshold = new_threshold
        if new_thresh_type in ["soft", "hard"]:
            self._thresh_type = new_thresh_type

    def op(self, transf_data, **kwargs):
        """Applies Starlet transform and perform thresholding."""
        # Threshold all scales but the coarse
        transf_data[:, :-1] = SoftThresholding(
            transf_data[:, :-1], self.threshold[:, :-1]
        )
        return transf_data

    def cost(self, x, y):
<<<<<<< HEAD
        return 0  # TODO
=======
        return 0 #TODO

class PositivityFake(ProximityParent):
    """Fake positivity.

    Parameters
    ----------
    threshold: np.ndarray
        Threshold levels.
    thresh_type: str
        Whether soft- or hard-thresholding should be used. Default is ``'soft'``.
    """
    def __init__(self, thresh_type='soft'):
        self._thresh_type = thresh_type

    def op(self, x, **kwargs):
        """Applies Starlet transform and perform thresholding.
        """
        # Threshold all scales but the coarse
        return x

    def cost(self, x, y):
        return 0
>>>>>>> 375d42b9
<|MERGE_RESOLUTION|>--- conflicted
+++ resolved
@@ -6,7 +6,7 @@
 from modopt.signal.noise import thresh
 from modopt.opt.linear import LinearParent
 from modopt.signal.wavelet import filter_convolve
-<<<<<<< HEAD
+from modopt.opt.proximity import ProximityParent
 from rca.utils import (
     lineskthresholding,
     reg_format,
@@ -16,16 +16,9 @@
 )
 
 
-class LinRecombine(object):
+class LinRecombine(ProximityParent):
     """Multiply eigenvectors and (factorized) weights."""
 
-=======
-from modopt.opt.proximity import ProximityParent
-from rca.utils import lineskthresholding, reg_format, rca_format, SoftThresholding, apply_transform
-
-class LinRecombine(ProximityParent):
-    """ Multiply eigenvectors and (factorized) weights."""
->>>>>>> 375d42b9
     def __init__(self, A, filters, compute_norm=False):
         self.A = A
         self.op = self.recombine
@@ -53,12 +46,8 @@
             U, s, Vt = np.linalg.svd(self.A.dot(self.A.T), full_matrices=False)
             self.norm = np.sqrt(s[0])
 
-<<<<<<< HEAD
 
-class KThreshold(object):
-=======
 class KThreshold(ProximityParent):
->>>>>>> 375d42b9
     """This class defines linewise hard-thresholding operator with variable thresholds.
 
     Parameters
@@ -79,7 +68,6 @@
     def op(self, data, extra_factor=1.0):
         """Return input data after thresholding."""
         self.iter += 1
-<<<<<<< HEAD
         return lineskthresholding(data, self.iter_func(self.iter))
 
     def cost(self, x):
@@ -87,17 +75,7 @@
         return 0
 
 
-class StarletThreshold(object):
-=======
-        return lineskthresholding(data,self.iter_func(self.iter))
-
-    def cost(self, x):
-        """Returns 0 (Indicator of :math:`\Omega` is either 0 or infinity).
-        """
-        return 0
-
 class StarletThreshold(ProximityParent):
->>>>>>> 375d42b9
     """Apply soft thresholding in Starlet domain.
 
     Parameters
@@ -126,10 +104,8 @@
         return transf_data
 
     def cost(self, x, y):
-<<<<<<< HEAD
         return 0  # TODO
-=======
-        return 0 #TODO
+
 
 class PositivityFake(ProximityParent):
     """Fake positivity.
@@ -141,15 +117,14 @@
     thresh_type: str
         Whether soft- or hard-thresholding should be used. Default is ``'soft'``.
     """
-    def __init__(self, thresh_type='soft'):
+
+    def __init__(self, thresh_type="soft"):
         self._thresh_type = thresh_type
 
     def op(self, x, **kwargs):
-        """Applies Starlet transform and perform thresholding.
-        """
+        """Applies Starlet transform and perform thresholding."""
         # Threshold all scales but the coarse
         return x
 
     def cost(self, x, y):
-        return 0
->>>>>>> 375d42b9
+        return 0