from __future__ import absolute_import, print_function
import numpy as np
from scipy.signal import fftconvolve
from modopt.opt.gradient import GradParent, GradBasic
from modopt.math.matrix import PowerMethod
from modopt.signal.wavelet import filter_convolve
import rca.utils as utils

<<<<<<< HEAD

def degradation_op(X, shift_ker, D):
    """Shift and decimate fine-grid image."""
    return utils.decim(fftconvolve(X, shift_ker, mode="same"), D, av_en=0)


def adjoint_degradation_op(x_i, shift_ker, D):
    """Apply adjoint of the degradation operator."""
    return fftconvolve(utils.transpose_decim(x_i, D), shift_ker, mode="same")


class CoeffGrad(GradParent, PowerMethod):
    """Gradient class for the coefficient update.
=======
def degradation_op(X, shift_ker, D, decim=True):
    """ Shift and decimate fine-grid image."""
    if decim:
        return utils.decim(
            fftconvolve(X, shift_ker, mode='same'), 
            D,
            av_en=0
        )
    else:
        return fftconvolve(X, shift_ker, mode='same')

def adjoint_degradation_op(x_i, shift_ker, D):
    """ Apply adjoint of the degradation operator."""
    return fftconvolve(utils.transpose_decim(x_i,D),
                       shift_ker,mode='same')

class CoeffGrad(GradParent, PowerMethod):
    """ Gradient class for the coefficient update.
>>>>>>> 375d42b9

    Parameters
    ----------
    data: np.ndarray
        Observed data.
    weights: np.ndarray
        Corresponding pixel-wise weights.
    S: np.ndarray
        Current eigenPSFs :math:`S`.
    VT: np.ndarray
        Matrix of concatenated graph Laplacians.
    flux: np.ndarray
        Per-object flux value.
    sig: np.ndarray
        Noise levels.
    ker: np.ndarray
        Shifting kernels.
    ker_rot: np.ndarray
        Inverted shifting kernels.
    D: float
        Upsampling factor.
    """
<<<<<<< HEAD

    def __init__(
        self, data, weights, S, VT, flux, sig, ker, ker_rot, D, data_type="float"
    ):
=======
    def __init__(self, data, weights, S, VT, flux, sig, ker, ker_rot, D,
                 data_type=None, verbose=True):
        self.verbose = verbose
>>>>>>> 375d42b9
        self._grad_data_type = data_type
        self._input_data_writeable = False
        self.verbose = True
        self.obs_data = data
        self.obs_weights = weights
        self.op = self.MX
        self.trans_op = self.MtX
        self.VT = VT
        self.flux = flux
        self.sig = sig
        self.ker = ker
        self.ker_rot = ker_rot
        self.D = D
        # initialize Power Method to compute spectral radius
<<<<<<< HEAD
        PowerMethod.__init__(
            self, self.trans_op_op, (S.shape[-1], VT.shape[0]), auto_run=False
        )
        self.update_S(np.copy(S), update_spectral_radius=False)

        self._current_rec = None  # stores latest application of self.MX
=======
        PowerMethod.__init__(self, self.trans_op_op,
                        (S.shape[-1],VT.shape[0]), auto_run=False)
        self.update_S(np.copy(S), update_spectral_radius=False)

        self._current_rec = None # stores latest application of self.MX
>>>>>>> 375d42b9

    def update_S(self, new_S, update_spectral_radius=True):
        """Update current eigenPSFs."""
        self.S = new_S
        # Apply degradation operator to components
<<<<<<< HEAD
        normfacs = self.flux / (np.median(self.flux) * self.sig)
        self.FdS = np.array(
            [
                [
                    nf * degradation_op(S_j, shift_ker, self.D)
                    for nf, shift_ker in zip(normfacs, utils.reg_format(self.ker))
                ]
                for S_j in utils.reg_format(self.S)
            ]
        )
=======
        normfacs = self.flux / (np.median(self.flux)*self.sig)
        self.FdS = np.array([[nf * degradation_op(S_j,shift_ker,self.D)
                              for nf,shift_ker in zip(normfacs, utils.reg_format(self.ker))]
                              for S_j in utils.reg_format(self.S)])
>>>>>>> 375d42b9
        if update_spectral_radius:
            PowerMethod.get_spec_rad(self)

    def MX(self, alpha):
        """Apply degradation operator and renormalize.

        Parameters
        ----------
        alpha: np.ndarray
            Current coefficients (after factorization by :math:`V^\\top`).
        """
        A = alpha.dot(self.VT)
        dec_rec = np.empty(self.obs_data.shape)
        for j in range(dec_rec.shape[-1]):
            dec_rec[:, :, j] = np.sum(
                A[:, j].reshape(-1, 1, 1) * self.FdS[:, j], axis=0
            )
        self._current_rec = dec_rec
        return self._current_rec

    def MtX(self, x):
        """Adjoint to degradation operator :func:`MX`.

        Parameters
        ----------
        x : np.ndarray
            Set of finer-grid images.
        """
        x = utils.reg_format(x)
<<<<<<< HEAD
        STx = np.array([np.sum(FdS_i * x, axis=(1, 2)) for FdS_i in self.FdS])
        return STx.dot(self.VT.T)  # aka... "V"

    def cost(self, x, y=None, verbose=False):
        """Compute data fidelity term. ``y`` is unused (it's just so ``modopt.opt.algorithms.Condat``
=======
        STx = np.array([np.sum(FdS_i*x, axis=(1,2)) for FdS_i in self.FdS])
        return STx.dot(self.VT.T) #aka... "V"

    def cost(self, x, y=None, verbose=False):
        """ Compute data fidelity term. ``y`` is unused (it's just so ``modopt.opt.algorithms.Condat``
>>>>>>> 375d42b9
        can feed the dual variable.)
        """
        if isinstance(self._current_rec, type(None)):
            self._current_rec = self.MX(x)
        cost_val = (
            0.5
            * np.linalg.norm(self.obs_weights * (self._current_rec - self.obs_data))
            ** 2
        )
        return cost_val

    def get_grad(self, x):
        """Compute current iteration's gradient."""

        self.grad = self.MtX(self.obs_weights**2 * (self.MX(x) - self.obs_data))


class SourceGrad(GradParent, PowerMethod):
    """Gradient class for the eigenPSF update.

    Parameters
    ----------
    data: np.ndarray
        Input data array, a array of 2D observed images (i.e. with noise).
    weights: np.ndarray
        Corresponding pixel-wise weights.
    A: np.ndarray
        Current estimation of corresponding coefficients.
    flux: np.ndarray
        Per-object flux value.
    sig: np.ndarray
        Noise levels.
    ker: np.ndarray
        Shifting kernels.
    ker_rot: np.ndarray
        Inverted shifting kernels.
    D: float
        Upsampling factor.
    filters: np.ndarray
        Set of filters.
    """

<<<<<<< HEAD
    def __init__(
        self, data, weights, A, flux, sig, ker, ker_rot, D, filters, data_type="float"
    ):
=======
    def __init__(self, data, weights, A, flux, sig, ker, ker_rot, D, filters,
                 data_type=None, verbose=True):
        self.verbose = verbose
>>>>>>> 375d42b9
        self._grad_data_type = data_type
        self._input_data_writeable = False
        self.verbose = True
        self.obs_data = data
        self.obs_weights = weights
        self.op = self.MX
        self.trans_op = self.MtX
        self.A = np.copy(A)
        self.flux = flux
        self.sig = sig
        self.ker = ker
        self.ker_rot = ker_rot
        self.D = D
        self.filters = filters
        # initialize Power Method to compute spectral radius
<<<<<<< HEAD
        hr_shape = np.array(data.shape[:2]) * D
        PowerMethod.__init__(
            self,
            self.trans_op_op,
            (A.shape[0], filters.shape[0]) + tuple(hr_shape),
            auto_run=False,
        )

        self._current_rec = None  # stores latest application of self.MX
=======
        hr_shape = np.array(data.shape[:2])*D
        PowerMethod.__init__(self, self.trans_op_op,
                        (A.shape[0],filters.shape[0])+tuple(hr_shape), auto_run=False)

        self._current_rec = None # stores latest application of self.MX
>>>>>>> 375d42b9

    def update_A(self, new_A, update_spectral_radius=True):
        """Update current coefficients."""
        self.A = new_A
        if update_spectral_radius:
            PowerMethod.get_spec_rad(self)

    def MX(self, transf_S):
        """Apply degradation operator and renormalize.

        Parameters
        ----------
        transf_S : np.ndarray
            Current eigenPSFs in Starlet space.

        Returns
        -------
        np.ndarray result

        """
<<<<<<< HEAD
        normfacs = self.flux / (np.median(self.flux) * self.sig)
        S = utils.rca_format(
            np.array(
                [
                    filter_convolve(transf_Sj, self.filters, filter_rot=True)
                    for transf_Sj in transf_S
                ]
            )
        )
        dec_rec = np.array(
            [
                nf * degradation_op(S.dot(A_i), shift_ker, self.D)
                for nf, A_i, shift_ker in zip(
                    normfacs, self.A.T, utils.reg_format(self.ker)
                )
            ]
        )
=======
        normfacs = self.flux / (np.median(self.flux)*self.sig)
        S = utils.rca_format(np.array([filter_convolve(transf_Sj, self.filters, filter_rot=True)
                             for transf_Sj in transf_S]))
        dec_rec = np.array([nf * degradation_op(S.dot(A_i),shift_ker,self.D) for nf,A_i,shift_ker
                       in zip(normfacs, self.A.T, utils.reg_format(self.ker))])
>>>>>>> 375d42b9
        self._current_rec = utils.rca_format(dec_rec)
        return self._current_rec

    def MtX(self, x):
        """Adjoint to degradation operator :func:`MX`."""
        normfacs = self.flux / (np.median(self.flux) * self.sig)
        x = utils.reg_format(x)
<<<<<<< HEAD
        upsamp_x = np.array(
            [
                nf * adjoint_degradation_op(x_i, shift_ker, self.D)
                for nf, x_i, shift_ker in zip(
                    normfacs, x, utils.reg_format(self.ker_rot)
                )
            ]
        )
=======
        upsamp_x = np.array([nf * adjoint_degradation_op(x_i,shift_ker,self.D) for nf,x_i,shift_ker
                       in zip(normfacs, x, utils.reg_format(self.ker_rot))])
>>>>>>> 375d42b9
        x, upsamp_x = utils.rca_format(x), utils.rca_format(upsamp_x)
        return utils.apply_transform(upsamp_x.dot(self.A.T), self.filters)

    def cost(self, x, y=None, verbose=False):
<<<<<<< HEAD
        """Compute data fidelity term. ``y`` is unused (it's just so
=======
        """ Compute data fidelity term. ``y`` is unused (it's just so
>>>>>>> 375d42b9
        ``modopt.opt.algorithms.Condat`` can feed the dual variable.)
        """
        if isinstance(self._current_rec, type(None)):
            self._current_rec = self.MX(x)
        cost_val = 0.5 * np.linalg.norm(self._current_rec - self.obs_data) ** 2
        return cost_val

    def get_grad(self, x):
<<<<<<< HEAD
        """Compute current iteration's gradient."""
=======
        """Compute current iteration's gradient.
        """
>>>>>>> 375d42b9

        self.grad = self.MtX(self.obs_weights**2 * (self.MX(x) - self.obs_data))<|MERGE_RESOLUTION|>--- conflicted
+++ resolved
@@ -6,40 +6,25 @@
 from modopt.signal.wavelet import filter_convolve
 import rca.utils as utils
 
-<<<<<<< HEAD
-
-def degradation_op(X, shift_ker, D):
+
+def degradation_op(X, shift_ker, D, decim=True):
     """Shift and decimate fine-grid image."""
-    return utils.decim(fftconvolve(X, shift_ker, mode="same"), D, av_en=0)
+    if decim:
+        return utils.decim(fftconvolve(X, shift_ker, mode="same"), D, av_en=0)
+    else:
+        return fftconvolve(X, shift_ker, mode="same")
 
 
 def adjoint_degradation_op(x_i, shift_ker, D):
     """Apply adjoint of the degradation operator."""
     return fftconvolve(utils.transpose_decim(x_i, D), shift_ker, mode="same")
 
+    """ Apply adjoint of the degradation operator."""
+    return fftconvolve(utils.transpose_decim(x_i, D), shift_ker, mode="same")
+
 
 class CoeffGrad(GradParent, PowerMethod):
     """Gradient class for the coefficient update.
-=======
-def degradation_op(X, shift_ker, D, decim=True):
-    """ Shift and decimate fine-grid image."""
-    if decim:
-        return utils.decim(
-            fftconvolve(X, shift_ker, mode='same'), 
-            D,
-            av_en=0
-        )
-    else:
-        return fftconvolve(X, shift_ker, mode='same')
-
-def adjoint_degradation_op(x_i, shift_ker, D):
-    """ Apply adjoint of the degradation operator."""
-    return fftconvolve(utils.transpose_decim(x_i,D),
-                       shift_ker,mode='same')
-
-class CoeffGrad(GradParent, PowerMethod):
-    """ Gradient class for the coefficient update.
->>>>>>> 375d42b9
 
     Parameters
     ----------
@@ -62,16 +47,22 @@
     D: float
         Upsampling factor.
     """
-<<<<<<< HEAD
 
     def __init__(
-        self, data, weights, S, VT, flux, sig, ker, ker_rot, D, data_type="float"
+        self,
+        data,
+        weights,
+        S,
+        VT,
+        flux,
+        sig,
+        ker,
+        ker_rot,
+        D,
+        data_type=None,
+        verbose=True,
     ):
-=======
-    def __init__(self, data, weights, S, VT, flux, sig, ker, ker_rot, D,
-                 data_type=None, verbose=True):
         self.verbose = verbose
->>>>>>> 375d42b9
         self._grad_data_type = data_type
         self._input_data_writeable = False
         self.verbose = True
@@ -86,26 +77,22 @@
         self.ker_rot = ker_rot
         self.D = D
         # initialize Power Method to compute spectral radius
-<<<<<<< HEAD
         PowerMethod.__init__(
             self, self.trans_op_op, (S.shape[-1], VT.shape[0]), auto_run=False
         )
+        PowerMethod.__init__(
+            self, self.trans_op_op, (S.shape[-1], VT.shape[0]), auto_run=False
+        )
         self.update_S(np.copy(S), update_spectral_radius=False)
 
         self._current_rec = None  # stores latest application of self.MX
-=======
-        PowerMethod.__init__(self, self.trans_op_op,
-                        (S.shape[-1],VT.shape[0]), auto_run=False)
-        self.update_S(np.copy(S), update_spectral_radius=False)
-
-        self._current_rec = None # stores latest application of self.MX
->>>>>>> 375d42b9
+
+        self._current_rec = None  # stores latest application of self.MX
 
     def update_S(self, new_S, update_spectral_radius=True):
         """Update current eigenPSFs."""
         self.S = new_S
         # Apply degradation operator to components
-<<<<<<< HEAD
         normfacs = self.flux / (np.median(self.flux) * self.sig)
         self.FdS = np.array(
             [
@@ -116,12 +103,16 @@
                 for S_j in utils.reg_format(self.S)
             ]
         )
-=======
-        normfacs = self.flux / (np.median(self.flux)*self.sig)
-        self.FdS = np.array([[nf * degradation_op(S_j,shift_ker,self.D)
-                              for nf,shift_ker in zip(normfacs, utils.reg_format(self.ker))]
-                              for S_j in utils.reg_format(self.S)])
->>>>>>> 375d42b9
+        normfacs = self.flux / (np.median(self.flux) * self.sig)
+        self.FdS = np.array(
+            [
+                [
+                    nf * degradation_op(S_j, shift_ker, self.D)
+                    for nf, shift_ker in zip(normfacs, utils.reg_format(self.ker))
+                ]
+                for S_j in utils.reg_format(self.S)
+            ]
+        )
         if update_spectral_radius:
             PowerMethod.get_spec_rad(self)
 
@@ -151,19 +142,14 @@
             Set of finer-grid images.
         """
         x = utils.reg_format(x)
-<<<<<<< HEAD
         STx = np.array([np.sum(FdS_i * x, axis=(1, 2)) for FdS_i in self.FdS])
         return STx.dot(self.VT.T)  # aka... "V"
 
+        STx = np.array([np.sum(FdS_i * x, axis=(1, 2)) for FdS_i in self.FdS])
+        return STx.dot(self.VT.T)  # aka... "V"
+
     def cost(self, x, y=None, verbose=False):
         """Compute data fidelity term. ``y`` is unused (it's just so ``modopt.opt.algorithms.Condat``
-=======
-        STx = np.array([np.sum(FdS_i*x, axis=(1,2)) for FdS_i in self.FdS])
-        return STx.dot(self.VT.T) #aka... "V"
-
-    def cost(self, x, y=None, verbose=False):
-        """ Compute data fidelity term. ``y`` is unused (it's just so ``modopt.opt.algorithms.Condat``
->>>>>>> 375d42b9
         can feed the dual variable.)
         """
         if isinstance(self._current_rec, type(None)):
@@ -206,15 +192,21 @@
         Set of filters.
     """
 
-<<<<<<< HEAD
     def __init__(
-        self, data, weights, A, flux, sig, ker, ker_rot, D, filters, data_type="float"
+        self,
+        data,
+        weights,
+        A,
+        flux,
+        sig,
+        ker,
+        ker_rot,
+        D,
+        filters,
+        data_type=None,
+        verbose=True,
     ):
-=======
-    def __init__(self, data, weights, A, flux, sig, ker, ker_rot, D, filters,
-                 data_type=None, verbose=True):
         self.verbose = verbose
->>>>>>> 375d42b9
         self._grad_data_type = data_type
         self._input_data_writeable = False
         self.verbose = True
@@ -230,7 +222,6 @@
         self.D = D
         self.filters = filters
         # initialize Power Method to compute spectral radius
-<<<<<<< HEAD
         hr_shape = np.array(data.shape[:2]) * D
         PowerMethod.__init__(
             self,
@@ -240,13 +231,15 @@
         )
 
         self._current_rec = None  # stores latest application of self.MX
-=======
-        hr_shape = np.array(data.shape[:2])*D
-        PowerMethod.__init__(self, self.trans_op_op,
-                        (A.shape[0],filters.shape[0])+tuple(hr_shape), auto_run=False)
-
-        self._current_rec = None # stores latest application of self.MX
->>>>>>> 375d42b9
+        hr_shape = np.array(data.shape[:2]) * D
+        PowerMethod.__init__(
+            self,
+            self.trans_op_op,
+            (A.shape[0], filters.shape[0]) + tuple(hr_shape),
+            auto_run=False,
+        )
+
+        self._current_rec = None  # stores latest application of self.MX
 
     def update_A(self, new_A, update_spectral_radius=True):
         """Update current coefficients."""
@@ -267,7 +260,6 @@
         np.ndarray result
 
         """
-<<<<<<< HEAD
         normfacs = self.flux / (np.median(self.flux) * self.sig)
         S = utils.rca_format(
             np.array(
@@ -285,13 +277,23 @@
                 )
             ]
         )
-=======
-        normfacs = self.flux / (np.median(self.flux)*self.sig)
-        S = utils.rca_format(np.array([filter_convolve(transf_Sj, self.filters, filter_rot=True)
-                             for transf_Sj in transf_S]))
-        dec_rec = np.array([nf * degradation_op(S.dot(A_i),shift_ker,self.D) for nf,A_i,shift_ker
-                       in zip(normfacs, self.A.T, utils.reg_format(self.ker))])
->>>>>>> 375d42b9
+        normfacs = self.flux / (np.median(self.flux) * self.sig)
+        S = utils.rca_format(
+            np.array(
+                [
+                    filter_convolve(transf_Sj, self.filters, filter_rot=True)
+                    for transf_Sj in transf_S
+                ]
+            )
+        )
+        dec_rec = np.array(
+            [
+                nf * degradation_op(S.dot(A_i), shift_ker, self.D)
+                for nf, A_i, shift_ker in zip(
+                    normfacs, self.A.T, utils.reg_format(self.ker)
+                )
+            ]
+        )
         self._current_rec = utils.rca_format(dec_rec)
         return self._current_rec
 
@@ -299,7 +301,6 @@
         """Adjoint to degradation operator :func:`MX`."""
         normfacs = self.flux / (np.median(self.flux) * self.sig)
         x = utils.reg_format(x)
-<<<<<<< HEAD
         upsamp_x = np.array(
             [
                 nf * adjoint_degradation_op(x_i, shift_ker, self.D)
@@ -308,19 +309,19 @@
                 )
             ]
         )
-=======
-        upsamp_x = np.array([nf * adjoint_degradation_op(x_i,shift_ker,self.D) for nf,x_i,shift_ker
-                       in zip(normfacs, x, utils.reg_format(self.ker_rot))])
->>>>>>> 375d42b9
+        upsamp_x = np.array(
+            [
+                nf * adjoint_degradation_op(x_i, shift_ker, self.D)
+                for nf, x_i, shift_ker in zip(
+                    normfacs, x, utils.reg_format(self.ker_rot)
+                )
+            ]
+        )
         x, upsamp_x = utils.rca_format(x), utils.rca_format(upsamp_x)
         return utils.apply_transform(upsamp_x.dot(self.A.T), self.filters)
 
     def cost(self, x, y=None, verbose=False):
-<<<<<<< HEAD
         """Compute data fidelity term. ``y`` is unused (it's just so
-=======
-        """ Compute data fidelity term. ``y`` is unused (it's just so
->>>>>>> 375d42b9
         ``modopt.opt.algorithms.Condat`` can feed the dual variable.)
         """
         if isinstance(self._current_rec, type(None)):
@@ -329,11 +330,6 @@
         return cost_val
 
     def get_grad(self, x):
-<<<<<<< HEAD
         """Compute current iteration's gradient."""
-=======
-        """Compute current iteration's gradient.
-        """
->>>>>>> 375d42b9
 
         self.grad = self.MtX(self.obs_weights**2 * (self.MX(x) - self.obs_data))